[build-system]
requires = ["setuptools>=68"]
build-backend = "setuptools.build_meta"

[project]
name = "hackingBuddyGPT"
# original author was Andreas Happe, for an up-to-date list see
# https://github.com/ipa-lab/hackingBuddyGPT/graphs/contributors
authors = [
	{ name = "HackingBuddyGPT maintainers", email = "maintainers@hackingbuddy.ai" }
]
maintainers = [
	{ name = "Andreas Happe", email = "andreas@offensive.one" },
	{ name = "Juergen Cito", email = "juergen.cito@tuwien.ac.at" }
]
description = "Helping Ethical Hackers use LLMs in 50 lines of code"
readme = "README.md"
keywords = ["hacking", "pen-testing", "LLM", "AI", "agent"]
requires-python = ">=3.10"
version = "0.4.0-dev"
license = { file = "LICENSE" }
classifiers = [
    "Programming Language :: Python :: 3",
    "License :: OSI Approved :: MIT License",
    "Operating System :: OS Independent",
	"Development Status :: 4 - Beta",
]
dependencies = [
<<<<<<< HEAD
    'fabric == 3.2.2',
    'Mako == 1.3.2',
    'requests == 2.32.0',
    'rich == 13.7.1',
    'tiktoken == 0.8.0',
    'instructor == 1.3.5',
    'PyYAML == 6.0.1',
    'python-dotenv == 1.0.1',
    'pypsexec == 0.3.0',
    'pydantic == 2.8.2',
    'openai == 1.28.0',
    'BeautifulSoup4',
    'nltk',
    'fastapi == 0.114.0',
    'fastapi-utils == 0.7.0',
    'jinja2 == 3.1.4',
    'uvicorn[standard] == 0.30.6',
    'dataclasses_json == 0.6.7',
    'websockets == 13.1',
    'langchain-community',
    'langchain-openai',
    'markdown',
    'chromadb',
    'langchain-chroma',
=======
	'fabric == 3.2.2',
	'Mako == 1.3.2',
	'requests == 2.32.3',
	'rich == 13.7.1',
	'tiktoken == 0.8.0',
	'instructor == 1.7.2',
	'PyYAML == 6.0.1',
	'python-dotenv == 1.0.1',
	'pypsexec == 0.3.0',
	'pydantic == 2.8.2',
	'openai == 1.65.2',
	'BeautifulSoup4',
	'nltk'
>>>>>>> d5435b65
]

[project.urls]
Homepage = "https://www.hackingbuddy.ai"
Documentation = "https://docs.hackingbuddy.ai"
Repository = "https://github.com/ipa-lab/hackingBuddyGPT"
"Bug Tracker" = "https://github.com/ipa-lab/hackingBuddyGPT/issues"

[tool.setuptools.packages.find]
where = ["src"]

[tool.setuptools.package-data]
"hackingBuddyGPT.usecases.privesc.templates" = ["*.txt"]
"hackingBuddyGPT.usecases.examples" = ["*.txt"]

[tool.pytest.ini_options]
pythonpath = "src"
addopts = ["--import-mode=importlib"]
[project.optional-dependencies]
testing = ['pytest', 'pytest-mock']
dev = [
	'ruff',
]
rag-usecase = [
    'langchain-community',
	'langchain-openai',
	'markdown',
	'chromadb',
	'langchain-chroma',
]

[project.scripts]
wintermute = "hackingBuddyGPT.cli.wintermute:main"
hackingBuddyGPT = "hackingBuddyGPT.cli.wintermute:main"

[tool.ruff]
line-length = 120

[tool.ruff.lint]
select = ["E", "F", "B", "I"]
ignore = ["E501", "F401", "F403"]<|MERGE_RESOLUTION|>--- conflicted
+++ resolved
@@ -26,18 +26,17 @@
 	"Development Status :: 4 - Beta",
 ]
 dependencies = [
-<<<<<<< HEAD
     'fabric == 3.2.2',
     'Mako == 1.3.2',
-    'requests == 2.32.0',
+    'requests == 2.32.3',
     'rich == 13.7.1',
     'tiktoken == 0.8.0',
-    'instructor == 1.3.5',
+    'instructor == 1.7.2',
     'PyYAML == 6.0.1',
     'python-dotenv == 1.0.1',
     'pypsexec == 0.3.0',
     'pydantic == 2.8.2',
-    'openai == 1.28.0',
+    'openai == 1.65.2',
     'BeautifulSoup4',
     'nltk',
     'fastapi == 0.114.0',
@@ -51,21 +50,6 @@
     'markdown',
     'chromadb',
     'langchain-chroma',
-=======
-	'fabric == 3.2.2',
-	'Mako == 1.3.2',
-	'requests == 2.32.3',
-	'rich == 13.7.1',
-	'tiktoken == 0.8.0',
-	'instructor == 1.7.2',
-	'PyYAML == 6.0.1',
-	'python-dotenv == 1.0.1',
-	'pypsexec == 0.3.0',
-	'pydantic == 2.8.2',
-	'openai == 1.65.2',
-	'BeautifulSoup4',
-	'nltk'
->>>>>>> d5435b65
 ]
 
 [project.urls]
