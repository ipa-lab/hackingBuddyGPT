import argparse
import sys

from hackingBuddyGPT.usecases.base import use_cases


def main():
    argss = sys.argv
    parser = argparse.ArgumentParser()
    subparser = parser.add_subparsers(required=True)
    for name, use_case in use_cases.items():
        if name.__contains__("API"):
            use_case.build_parser(subparser.add_parser(name=name, help=use_case.description))
            config_parser = subparser.add_parser(name="config", help="config file for execution")
            # Here you could add specific options for the 'config' command
            config_parser.add_argument('-c', '--config', required=True, help='Path to configuration file')
            config = config_parser.parse_args(argss[2:4])
            strategy_parser = subparser.add_parser(name="strategy", help="strategy for execution")
            # Here you could add specific options for the 'config' command
            strategy_parser.add_argument('-s', '--strategy', required=True, help='strategy')
            strategy = strategy_parser.parse_args(argss[4:])

<<<<<<< HEAD
        else:
            use_case.build_parser(subparser.add_parser(name=name, help=use_case.description))

    parsed = parser.parse_args(sys.argv[1:2])
    instance = parsed.use_case(parsed)
    if instance.__class__.__name__.__contains__("API"):
        instance.agent.config_path = config.config
        instance.agent._strategy = strategy.strategy
    instance.init()

=======
    parsed = parser.parse_args(sys.argv[1:])
    configuration = {k: v for k, v in vars(parsed).items() if k not in ("use_case", "parser_state")}
    instance = parsed.use_case(parsed)
    instance.init(configuration=configuration)
>>>>>>> d2421f75
    instance.run()


if __name__ == "__main__":
    main()<|MERGE_RESOLUTION|>--- conflicted
+++ resolved
@@ -19,24 +19,21 @@
             # Here you could add specific options for the 'config' command
             strategy_parser.add_argument('-s', '--strategy', required=True, help='strategy')
             strategy = strategy_parser.parse_args(argss[4:])
-
-<<<<<<< HEAD
         else:
             use_case.build_parser(subparser.add_parser(name=name, help=use_case.description))
 
+    parsed = parser.parse_args(sys.argv[1:])
+    configuration = {k: v for k, v in vars(parsed).items() if k not in ("use_case", "parser_state")}
+
+
     parsed = parser.parse_args(sys.argv[1:2])
     instance = parsed.use_case(parsed)
+    instance.init(configuration=configuration)
     if instance.__class__.__name__.__contains__("API"):
         instance.agent.config_path = config.config
         instance.agent._strategy = strategy.strategy
     instance.init()
 
-=======
-    parsed = parser.parse_args(sys.argv[1:])
-    configuration = {k: v for k, v in vars(parsed).items() if k not in ("use_case", "parser_state")}
-    instance = parsed.use_case(parsed)
-    instance.init(configuration=configuration)
->>>>>>> d2421f75
     instance.run()
 
 
