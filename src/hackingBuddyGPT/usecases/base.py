import abc
import json
import argparse
from dataclasses import dataclass
<<<<<<< HEAD

from hackingBuddyGPT.utils.logging import GlobalLogger
from typing import Dict, Type, TypeVar, Generic
=======
from typing import Dict, Type

from rich.panel import Panel

from hackingBuddyGPT.utils.configurable import (
    ParameterDefinitions,
    build_parser,
    get_arguments,
    get_class_parameters,
    transparent,
)
from hackingBuddyGPT.utils.console.console import Console
from hackingBuddyGPT.utils.db_storage.db_storage import DbStorage
>>>>>>> 71924f59

from hackingBuddyGPT.utils.configurable import ParameterDefinitions, build_parser, get_arguments, get_class_parameters, \
    Transparent, ParserState


@dataclass
class UseCase(abc.ABC):
    """
    A UseCase is the combination of tools and capabilities to solve a specific problem.
    It is usually recommended, to have a UseCase be a dataclass, with all the necessary utils (being of type
    @configurable) as fields. Then they can be automatically injected from the command line / environment / .env
    parameters.

    All UseCases should inherit from this class, implement the run method, and be decorated with the @use_case decorator,
    so that they can be automatically discovered and run from the command line.
    """

    log: GlobalLogger

    def init(self, configuration):
        """
        The init method is called before the run method. It is used to initialize the UseCase, and can be used to
        perform any dynamic setup that is needed before the run method is called. One of the most common use cases is
        setting up the llm capabilities from the tools that were injected.
        """
        self.configuration = configuration
        self.log.start_run(self.get_name(), self.serialize_configuration(configuration))

    def serialize_configuration(self, configuration) -> str:
        return json.dumps(configuration)

    @abc.abstractmethod
    def run(self):
        """
        The run method is the main method of the UseCase. It is used to run the UseCase, and should contain the main
        logic. It is recommended to have only the main llm loop in here, and call out to other methods for the
        functionalities of each step.
        """
        pass

    @abc.abstractmethod
    def get_name(self) -> str:
        """
        This method should return the name of the use case. It is used for logging and debugging purposes.
        """
        pass


# this runs the main loop for a bounded amount of turns or until root was achieved
@dataclass
class AutonomousUseCase(UseCase, abc.ABC):
    max_turns: int = 10

    _got_root: bool = False

    @abc.abstractmethod
    def perform_round(self, turn: int):
        pass

    def before_run(self):
        pass

    def after_run(self):
        pass

    def run(self):
        self.before_run()

        turn = 1
        try:
            while turn <= self.max_turns and not self._got_root:
                with self.log.section(f"round {turn}"):
                    self.log.console.log(f"[yellow]Starting turn {turn} of {self.max_turns}")

                    self._got_root = self.perform_round(turn)

                    turn += 1

            self.after_run()

            # write the final result to the database and console
            if self._got_root:
                self.log.run_was_success()
            else:
                self.log.run_was_failure("maximum turn number reached")

            return self._got_root
        except Exception:
            import traceback
            self.log.run_was_failure("exception occurred", details=f":\n\n{traceback.format_exc()}")
            raise


@dataclass
class _WrappedUseCase:
    """
    A WrappedUseCase should not be used directly and is an internal tool used for initialization and dependency injection
    of the actual UseCases.
    """

    name: str
    description: str
    use_case: Type[UseCase]
    parameters: ParameterDefinitions

    def build_parser(self, parser: argparse.ArgumentParser):
        parser_state = ParserState()
        build_parser(self.parameters, parser, parser_state)
        parser.set_defaults(use_case=self, parser_state=parser_state)

    def __call__(self, args: argparse.Namespace):
        return self.use_case(**get_arguments(self.parameters, args, args.parser_state))


use_cases: Dict[str, _WrappedUseCase] = dict()


T = TypeVar("T")


class AutonomousAgentUseCase(AutonomousUseCase, Generic[T]):
    agent: T = None

    def perform_round(self, turn: int):
        raise ValueError("Do not use AutonomousAgentUseCase without supplying an agent type as generic")

    def get_name(self) -> str:
        raise ValueError("Do not use AutonomousAgentUseCase without supplying an agent type as generic")

    @classmethod
    def __class_getitem__(cls, item):
        item = dataclass(item)
        item.__parameters__ = get_class_parameters(item)

        class AutonomousAgentUseCase(AutonomousUseCase):
            agent: Transparent(item) = None

            def init(self, configuration):
                super().init(configuration)
                self.agent.init()

            def get_name(self) -> str:
                return self.__class__.__name__

            def before_run(self):
                return self.agent.before_run()

            def after_run(self):
                return self.agent.after_run()

            def perform_round(self, turn: int):
                return self.agent.perform_round(turn)

        constructed_class = dataclass(AutonomousAgentUseCase)

        return constructed_class


def use_case(description):
    def inner(cls):
        cls = dataclass(cls)
        name = cls.__name__.removesuffix("UseCase")
        if name in use_cases:
            raise IndexError(f"Use case with name {name} already exists")
        use_cases[name] = _WrappedUseCase(name, description, cls, get_class_parameters(cls))
        return cls

    return inner


def register_use_case(name: str, description: str, use_case: Type[UseCase]):
    """
    This function is used to register a UseCase that was created manually, and not through the use_case decorator.
    """
    if name in use_cases:
        raise IndexError(f"Use case with name {name} already exists")
    use_cases[name] = _WrappedUseCase(name, description, use_case, get_class_parameters(use_case))<|MERGE_RESOLUTION|>--- conflicted
+++ resolved
@@ -2,25 +2,9 @@
 import json
 import argparse
 from dataclasses import dataclass
-<<<<<<< HEAD
 
 from hackingBuddyGPT.utils.logging import GlobalLogger
 from typing import Dict, Type, TypeVar, Generic
-=======
-from typing import Dict, Type
-
-from rich.panel import Panel
-
-from hackingBuddyGPT.utils.configurable import (
-    ParameterDefinitions,
-    build_parser,
-    get_arguments,
-    get_class_parameters,
-    transparent,
-)
-from hackingBuddyGPT.utils.console.console import Console
-from hackingBuddyGPT.utils.db_storage.db_storage import DbStorage
->>>>>>> 71924f59
 
 from hackingBuddyGPT.utils.configurable import ParameterDefinitions, build_parser, get_arguments, get_class_parameters, \
     Transparent, ParserState
