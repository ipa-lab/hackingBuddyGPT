--- conflicted
+++ resolved
@@ -121,12 +121,8 @@
 
 use_cases: Dict[str, _WrappedUseCase] = dict()
 
-<<<<<<< HEAD
-T = typing.TypeVar("T")
-=======
 
 T = TypeVar("T")
->>>>>>> d2421f75
 
 
 class AutonomousAgentUseCase(AutonomousUseCase, Generic[T]):
