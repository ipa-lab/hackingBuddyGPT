<<<<<<< HEAD
from dataclasses import dataclass, field
from typing import List, Any, Union, Dict

import pydantic_core
from openai.types.chat import ChatCompletionMessageParam, ChatCompletionMessage
from rich.panel import Panel
=======
from dataclasses import field
from typing import  Dict

>>>>>>> 0e603964

from hackingBuddyGPT.capabilities import Capability
from hackingBuddyGPT.capabilities.http_request import HTTPRequest
from hackingBuddyGPT.capabilities.record_note import RecordNote
<<<<<<< HEAD
from hackingBuddyGPT.usecases.common_patterns import RoundBasedUseCase
from hackingBuddyGPT.usecases.web_api_testing.utils.documentation_handler import DocumentationHandler
from hackingBuddyGPT.usecases.web_api_testing.utils.llm_handler import LLMHandler
from hackingBuddyGPT.usecases.web_api_testing.prompt_engineer import PromptEngineer, PromptStrategy
from hackingBuddyGPT.usecases.web_api_testing.utils.response_handler import ResponseHandler
from hackingBuddyGPT.utils import tool_message
from hackingBuddyGPT.utils.configurable import parameter
from hackingBuddyGPT.utils.openai.openai_lib import OpenAILib
from hackingBuddyGPT.usecases.base import use_case
Prompt = List[Union[ChatCompletionMessage, ChatCompletionMessageParam]]
Context = Any
=======
from hackingBuddyGPT.usecases.agents import Agent
from hackingBuddyGPT.usecases.web_api_testing.prompt_generation.information.prompt_information import PromptContext
from hackingBuddyGPT.usecases.web_api_testing.utils.custom_datatypes import Prompt, Context
from hackingBuddyGPT.usecases.web_api_testing.documentation.openapi_specification_handler import OpenAPISpecificationHandler
from hackingBuddyGPT.usecases.web_api_testing.utils.llm_handler import LLMHandler
from hackingBuddyGPT.usecases.web_api_testing.prompt_generation.prompt_engineer import PromptStrategy, PromptEngineer
from hackingBuddyGPT.usecases.web_api_testing.response_processing.response_handler import ResponseHandler

from hackingBuddyGPT.utils.configurable import parameter
from hackingBuddyGPT.utils.openai.openai_lib import OpenAILib
from hackingBuddyGPT.usecases.base import AutonomousAgentUseCase, use_case



class SimpleWebAPIDocumentation(Agent):
    """
    SimpleWebAPIDocumentation is an agent that documents REST APIs of a website by interacting with the APIs and
    generating an OpenAPI specification.

    Attributes:
        llm (OpenAILib): The language model to use for interaction.
        host (str): The host URL of the website to test.
        _prompt_history (Prompt): The history of prompts and responses.
        _context (Context): The context containing notes.
        _capabilities (Dict[str, Capability]): The capabilities of the agent.
        _all_http_methods_found (bool): Flag indicating if all HTTP methods were found.
        _http_method_description (str): Description for expected HTTP methods.
        _http_method_template (str): Template to format HTTP methods in API requests.
        _http_methods (str): Expected HTTP methods in the API.
    """
>>>>>>> 0e603964

    llm: OpenAILib
    host: str = parameter(desc="The host to test", default="https://jsonplaceholder.typicode.com")
    _prompt_history: Prompt = field(default_factory=list)
    _context: Context = field(default_factory=lambda: {"notes": list()})
    _capabilities: Dict[str, Capability] = field(default_factory=dict)
    _all_http_methods_found: bool = False

    # Description for expected HTTP methods
<<<<<<< HEAD
    http_method_description: str = parameter(
=======
    _http_method_description: str = parameter(
>>>>>>> 0e603964
        desc="Pattern description for expected HTTP methods in the API response",
        default="A string that represents an HTTP method (e.g., 'GET', 'POST', etc.)."
    )

    # Template for HTTP methods in API requests
<<<<<<< HEAD
    http_method_template: str = parameter(
=======
    _http_method_template: str = parameter(
>>>>>>> 0e603964
        desc="Template to format HTTP methods in API requests, with {method} replaced by actual HTTP method names.",
        default="{method}"
    )

    # List of expected HTTP methods
<<<<<<< HEAD
    http_methods: str = parameter(
=======
    _http_methods: str = parameter(
>>>>>>> 0e603964
        desc="Expected HTTP methods in the API, as a comma-separated list.",
        default="GET,POST,PUT,PATCH,DELETE"
    )

    def init(self):
        """Initializes the agent with its capabilities and handlers."""
        super().init()
        self._setup_capabilities()
        self.llm_handler = LLMHandler(self.llm, self._capabilities)
        self.response_handler = ResponseHandler(self.llm_handler)
        self._setup_initial_prompt()
<<<<<<< HEAD
        self.documentation_handler = DocumentationHandler(self.llm_handler, self.response_handler)

    def _setup_capabilities(self):
=======
        self.documentation_handler = OpenAPISpecificationHandler(self.llm_handler, self.response_handler)

    def _setup_capabilities(self):
        """Sets up the capabilities for the agent."""
>>>>>>> 0e603964
        notes = self._context["notes"]
        self._capabilities = {
            "http_request": HTTPRequest(self.host),
            "record_note": RecordNote(notes)
        }

    def _setup_initial_prompt(self):
<<<<<<< HEAD
=======
        """Sets up the initial prompt for the agent."""
>>>>>>> 0e603964
        initial_prompt = {
            "role": "system",
            "content": f"You're tasked with documenting the REST APIs of a website hosted at {self.host}. "
                       f"Start with an empty OpenAPI specification.\n"
                       f"Maintain meticulousness in documenting your observations as you traverse the APIs."
        }
        self._prompt_history.append(initial_prompt)
<<<<<<< HEAD
        self.prompt_engineer = PromptEngineer(strategy=PromptStrategy.CHAIN_OF_THOUGHT, llm_handler=self.llm_handler,
                                              history=self._prompt_history, schemas={},
                                              response_handler=self.response_handler)


    def all_http_methods_found(self):
        self.console.print(Panel("All HTTP methods found! Congratulations!", title="system"))
        self._all_http_methods_found = True

    def perform_round(self, turn: int):
        prompt = self.prompt_engineer.generate_prompt(doc=True)
        response, completion = self.llm_handler.call_llm(prompt)
        self._handle_response(completion, response)

    def _handle_response(self, completion, response):
        message = completion.choices[0].message
        tool_call_id = message.tool_calls[0].id
        command = pydantic_core.to_json(response).decode()
        self.console.print(Panel(command, title="assistant"))
        self._prompt_history.append(message)

        with self.console.status("[bold green]Executing that command..."):
            result = response.execute()
            self.console.print(Panel(result[:30], title="tool"))
            result_str = self.response_handler.parse_http_status_line(result)
            self._prompt_history.append(tool_message(result_str, tool_call_id))
            invalid_flags = ["recorded","Not a valid HTTP method", "404" ,"Client Error: Not Found"]
            print(f'result_str:{result_str}')
            if not result_str in invalid_flags  or any(item in result_str for item in invalid_flags):
                self.documentation_handler.update_openapi_spec(response, result)
                self.documentation_handler.write_openapi_to_yaml()
                self.prompt_engineer.schemas = self.documentation_handler.schemas
        return self._all_http_methods_found



    def has_no_numbers(self, path):
        return not any(char.isdigit() for char in path)
=======
        handlers = (self.llm_handler, self.response_handler)
        self.prompt_engineer = PromptEngineer(strategy=PromptStrategy.CHAIN_OF_THOUGHT,
                                              history=self._prompt_history,
                                              handlers=handlers,
                                              context=PromptContext.DOCUMENTATION,
                                              rest_api=self.host)

    def all_http_methods_found(self, turn):
        """
        Checks if all expected HTTP methods have been found.

        Args:
            turn (int): The current turn number.

        Returns:
            bool: True if all HTTP methods are found, False otherwise.
        """
        found_endpoints = sum(len(value_list) for value_list in self.documentation_handler.endpoint_methods.values())
        expected_endpoints = len(self.documentation_handler.endpoint_methods.keys()) * 4
        print(f'found methods:{found_endpoints}')
        print(f'expected methods:{expected_endpoints}')
        if found_endpoints > 0 and (found_endpoints == expected_endpoints):
            return True
        elif turn == 20 and found_endpoints > 0 and (found_endpoints == expected_endpoints):
            return True
        return False

    def perform_round(self, turn: int):
        """
        Performs a round of API documentation.

        Args:
            turn (int): The current turn number.

        Returns:
            bool: True if all HTTP methods are found, False otherwise.
        """
        if turn == 1:
            counter = 0
            new_endpoint_found = 0
            while counter <= new_endpoint_found + 2 and counter <= 10:
                self.run_documentation(turn, "explore")
                counter += 1
                if len(self.documentation_handler.endpoint_methods) > new_endpoint_found:
                    new_endpoint_found = len(self.documentation_handler.endpoint_methods)
        elif turn == 20:
            while len(self.prompt_engineer.prompt_helper.get_endpoints_needing_help() )!= 0:
                self.run_documentation(turn, "exploit")
        else:
            self.run_documentation(turn, "exploit")
        return self.all_http_methods_found(turn)

    def has_no_numbers(self, path):
        """
        Checks if the path contains no numbers.

        Args:
            path (str): The path to check.

        Returns:
            bool: True if the path contains no numbers, False otherwise.
        """
        return not any(char.isdigit() for char in path)

    def run_documentation(self, turn, move_type):
        """
        Runs the documentation process for a given turn and move type.

        Args:
            turn (int): The current turn number.
            move_type (str): The move type ('explore' or 'exploit').
        """
        prompt = self.prompt_engineer.generate_prompt(turn, move_type)
        response, completion = self.llm_handler.call_llm(prompt)
        self._log, self._prompt_history, self.prompt_engineer = self.documentation_handler.document_response(
            completion,
            response,
            self._log,
            self._prompt_history,
            self.prompt_engineer
        )


@use_case("Minimal implementation of a web API testing use case")
class SimpleWebAPIDocumentationUseCase(AutonomousAgentUseCase[SimpleWebAPIDocumentation]):
    """Use case for the SimpleWebAPIDocumentation agent."""
    pass
>>>>>>> 0e603964
<|MERGE_RESOLUTION|>--- conflicted
+++ resolved
@@ -1,32 +1,10 @@
-<<<<<<< HEAD
-from dataclasses import dataclass, field
-from typing import List, Any, Union, Dict
-
-import pydantic_core
-from openai.types.chat import ChatCompletionMessageParam, ChatCompletionMessage
-from rich.panel import Panel
-=======
 from dataclasses import field
 from typing import  Dict
 
->>>>>>> 0e603964
 
 from hackingBuddyGPT.capabilities import Capability
 from hackingBuddyGPT.capabilities.http_request import HTTPRequest
 from hackingBuddyGPT.capabilities.record_note import RecordNote
-<<<<<<< HEAD
-from hackingBuddyGPT.usecases.common_patterns import RoundBasedUseCase
-from hackingBuddyGPT.usecases.web_api_testing.utils.documentation_handler import DocumentationHandler
-from hackingBuddyGPT.usecases.web_api_testing.utils.llm_handler import LLMHandler
-from hackingBuddyGPT.usecases.web_api_testing.prompt_engineer import PromptEngineer, PromptStrategy
-from hackingBuddyGPT.usecases.web_api_testing.utils.response_handler import ResponseHandler
-from hackingBuddyGPT.utils import tool_message
-from hackingBuddyGPT.utils.configurable import parameter
-from hackingBuddyGPT.utils.openai.openai_lib import OpenAILib
-from hackingBuddyGPT.usecases.base import use_case
-Prompt = List[Union[ChatCompletionMessage, ChatCompletionMessageParam]]
-Context = Any
-=======
 from hackingBuddyGPT.usecases.agents import Agent
 from hackingBuddyGPT.usecases.web_api_testing.prompt_generation.information.prompt_information import PromptContext
 from hackingBuddyGPT.usecases.web_api_testing.utils.custom_datatypes import Prompt, Context
@@ -57,7 +35,6 @@
         _http_method_template (str): Template to format HTTP methods in API requests.
         _http_methods (str): Expected HTTP methods in the API.
     """
->>>>>>> 0e603964
 
     llm: OpenAILib
     host: str = parameter(desc="The host to test", default="https://jsonplaceholder.typicode.com")
@@ -67,31 +44,19 @@
     _all_http_methods_found: bool = False
 
     # Description for expected HTTP methods
-<<<<<<< HEAD
-    http_method_description: str = parameter(
-=======
     _http_method_description: str = parameter(
->>>>>>> 0e603964
         desc="Pattern description for expected HTTP methods in the API response",
         default="A string that represents an HTTP method (e.g., 'GET', 'POST', etc.)."
     )
 
     # Template for HTTP methods in API requests
-<<<<<<< HEAD
-    http_method_template: str = parameter(
-=======
     _http_method_template: str = parameter(
->>>>>>> 0e603964
         desc="Template to format HTTP methods in API requests, with {method} replaced by actual HTTP method names.",
         default="{method}"
     )
 
     # List of expected HTTP methods
-<<<<<<< HEAD
-    http_methods: str = parameter(
-=======
     _http_methods: str = parameter(
->>>>>>> 0e603964
         desc="Expected HTTP methods in the API, as a comma-separated list.",
         default="GET,POST,PUT,PATCH,DELETE"
     )
@@ -103,16 +68,10 @@
         self.llm_handler = LLMHandler(self.llm, self._capabilities)
         self.response_handler = ResponseHandler(self.llm_handler)
         self._setup_initial_prompt()
-<<<<<<< HEAD
-        self.documentation_handler = DocumentationHandler(self.llm_handler, self.response_handler)
-
-    def _setup_capabilities(self):
-=======
         self.documentation_handler = OpenAPISpecificationHandler(self.llm_handler, self.response_handler)
 
     def _setup_capabilities(self):
         """Sets up the capabilities for the agent."""
->>>>>>> 0e603964
         notes = self._context["notes"]
         self._capabilities = {
             "http_request": HTTPRequest(self.host),
@@ -120,10 +79,7 @@
         }
 
     def _setup_initial_prompt(self):
-<<<<<<< HEAD
-=======
         """Sets up the initial prompt for the agent."""
->>>>>>> 0e603964
         initial_prompt = {
             "role": "system",
             "content": f"You're tasked with documenting the REST APIs of a website hosted at {self.host}. "
@@ -131,46 +87,6 @@
                        f"Maintain meticulousness in documenting your observations as you traverse the APIs."
         }
         self._prompt_history.append(initial_prompt)
-<<<<<<< HEAD
-        self.prompt_engineer = PromptEngineer(strategy=PromptStrategy.CHAIN_OF_THOUGHT, llm_handler=self.llm_handler,
-                                              history=self._prompt_history, schemas={},
-                                              response_handler=self.response_handler)
-
-
-    def all_http_methods_found(self):
-        self.console.print(Panel("All HTTP methods found! Congratulations!", title="system"))
-        self._all_http_methods_found = True
-
-    def perform_round(self, turn: int):
-        prompt = self.prompt_engineer.generate_prompt(doc=True)
-        response, completion = self.llm_handler.call_llm(prompt)
-        self._handle_response(completion, response)
-
-    def _handle_response(self, completion, response):
-        message = completion.choices[0].message
-        tool_call_id = message.tool_calls[0].id
-        command = pydantic_core.to_json(response).decode()
-        self.console.print(Panel(command, title="assistant"))
-        self._prompt_history.append(message)
-
-        with self.console.status("[bold green]Executing that command..."):
-            result = response.execute()
-            self.console.print(Panel(result[:30], title="tool"))
-            result_str = self.response_handler.parse_http_status_line(result)
-            self._prompt_history.append(tool_message(result_str, tool_call_id))
-            invalid_flags = ["recorded","Not a valid HTTP method", "404" ,"Client Error: Not Found"]
-            print(f'result_str:{result_str}')
-            if not result_str in invalid_flags  or any(item in result_str for item in invalid_flags):
-                self.documentation_handler.update_openapi_spec(response, result)
-                self.documentation_handler.write_openapi_to_yaml()
-                self.prompt_engineer.schemas = self.documentation_handler.schemas
-        return self._all_http_methods_found
-
-
-
-    def has_no_numbers(self, path):
-        return not any(char.isdigit() for char in path)
-=======
         handlers = (self.llm_handler, self.response_handler)
         self.prompt_engineer = PromptEngineer(strategy=PromptStrategy.CHAIN_OF_THOUGHT,
                                               history=self._prompt_history,
@@ -257,5 +173,4 @@
 @use_case("Minimal implementation of a web API testing use case")
 class SimpleWebAPIDocumentationUseCase(AutonomousAgentUseCase[SimpleWebAPIDocumentation]):
     """Use case for the SimpleWebAPIDocumentation agent."""
-    pass
->>>>>>> 0e603964
+    pass