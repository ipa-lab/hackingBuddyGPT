from dataclasses import field
from typing import Dict

from hackingBuddyGPT.capabilities import Capability
from hackingBuddyGPT.capabilities.http_request import HTTPRequest
from hackingBuddyGPT.capabilities.record_note import RecordNote
from hackingBuddyGPT.usecases.agents import Agent
from hackingBuddyGPT.usecases.base import AutonomousAgentUseCase, use_case
from hackingBuddyGPT.usecases.web_api_testing.documentation.openapi_specification_handler import (
    OpenAPISpecificationHandler,
)
from hackingBuddyGPT.usecases.web_api_testing.prompt_generation.information.prompt_information import PromptContext
from hackingBuddyGPT.usecases.web_api_testing.prompt_generation.prompt_engineer import PromptEngineer, PromptStrategy
from hackingBuddyGPT.usecases.web_api_testing.response_processing.response_handler import ResponseHandler
from hackingBuddyGPT.usecases.web_api_testing.utils.custom_datatypes import Context, Prompt
from hackingBuddyGPT.usecases.web_api_testing.utils.llm_handler import LLMHandler
from hackingBuddyGPT.utils.configurable import parameter
from hackingBuddyGPT.utils.openai.openai_lib import OpenAILib


class SimpleWebAPIDocumentation(Agent):
    """
    SimpleWebAPIDocumentation is an agent that documents REST APIs of a website by interacting with the APIs and
    generating an OpenAPI specification.

    Attributes:
        llm (OpenAILib): The language model to use for interaction.
        host (str): The host URL of the website to test.
        _prompt_history (Prompt): The history of prompts and responses.
        _context (Context): The context containing notes.
        _capabilities (Dict[str, Capability]): The capabilities of the agent.
        _all_http_methods_found (bool): Flag indicating if all HTTP methods were found.
        _http_method_description (str): Description for expected HTTP methods.
        _http_method_template (str): Template to format HTTP methods in API requests.
        _http_methods (str): Expected HTTP methods in the API.
    """

    llm: OpenAILib
    host: str = parameter(desc="The host to test", default="https://jsonplaceholder.typicode.com")
    _prompt_history: Prompt = field(default_factory=list)
    _context: Context = field(default_factory=lambda: {"notes": list()})
    _capabilities: Dict[str, Capability] = field(default_factory=dict)
    _all_http_methods_found: bool = False

    # Description for expected HTTP methods
    _http_method_description: str = parameter(
        desc="Pattern description for expected HTTP methods in the API response",
        default="A string that represents an HTTP method (e.g., 'GET', 'POST', etc.).",
    )

    # Template for HTTP methods in API requests
    _http_method_template: str = parameter(
        desc="Template to format HTTP methods in API requests, with {method} replaced by actual HTTP method names.",
        default="{method}",
    )

    # List of expected HTTP methods
    _http_methods: str = parameter(
        desc="Expected HTTP methods in the API, as a comma-separated list.",
        default="GET,POST,PUT,PATCH,DELETE",
    )

    def init(self):
        """Initializes the agent with its capabilities and handlers."""
        super().init()
        self._setup_capabilities()
        self.llm_handler = LLMHandler(self.llm, self._capabilities)
        self.response_handler = ResponseHandler(self.llm_handler)
        self._setup_initial_prompt()
        self.documentation_handler = OpenAPISpecificationHandler(self.llm_handler, self.response_handler)

    def _setup_capabilities(self):
        """Sets up the capabilities for the agent."""
        notes = self._context["notes"]
        self._capabilities = {"http_request": HTTPRequest(self.host), "record_note": RecordNote(notes)}

    def _setup_initial_prompt(self):
        """Sets up the initial prompt for the agent."""
        initial_prompt = {
            "role": "system",
            "content": f"You're tasked with documenting the REST APIs of a website hosted at {self.host}. "
            f"Start with an empty OpenAPI specification.\n"
            f"Maintain meticulousness in documenting your observations as you traverse the APIs.",
        }
        self._prompt_history.append(initial_prompt)
        handlers = (self.llm_handler, self.response_handler)
        self.prompt_engineer = PromptEngineer(
            strategy=PromptStrategy.CHAIN_OF_THOUGHT,
            history=self._prompt_history,
            handlers=handlers,
            context=PromptContext.DOCUMENTATION,
            rest_api=self.host,
        )

    def all_http_methods_found(self, turn):
        """
        Checks if all expected HTTP methods have been found.

        Args:
            turn (int): The current turn number.

        Returns:
            bool: True if all HTTP methods are found, False otherwise.
        """
        found_endpoints = sum(len(value_list) for value_list in self.documentation_handler.endpoint_methods.values())
        expected_endpoints = len(self.documentation_handler.endpoint_methods.keys()) * 4
        print(f"found methods:{found_endpoints}")
        print(f"expected methods:{expected_endpoints}")
        if (
            found_endpoints > 0
            and (found_endpoints == expected_endpoints)
            or turn == 20
            and found_endpoints > 0
            and (found_endpoints == expected_endpoints)
        ):
            return True
        return False

    def perform_round(self, turn: int):
        """
        Performs a round of API documentation.

        Args:
            turn (int): The current turn number.

        Returns:
            bool: True if all HTTP methods are found, False otherwise.
        """
        if turn == 1:
            counter = 0
            new_endpoint_found = 0
            while counter <= new_endpoint_found + 2 and counter <= 10:
                self.run_documentation(turn, "explore")
                counter += 1
                if len(self.documentation_handler.endpoint_methods) > new_endpoint_found:
                    new_endpoint_found = len(self.documentation_handler.endpoint_methods)
        elif turn == 20:
            while len(self.prompt_engineer.prompt_helper.get_endpoints_needing_help()) != 0:
                self.run_documentation(turn, "exploit")
        else:
            self.run_documentation(turn, "exploit")
        return self.all_http_methods_found(turn)

    def has_no_numbers(self, path):
        """
        Checks if the path contains no numbers.

        Args:
            path (str): The path to check.

        Returns:
            bool: True if the path contains no numbers, False otherwise.
        """
        return not any(char.isdigit() for char in path)

    def run_documentation(self, turn, move_type):
        """
        Runs the documentation process for a given turn and move type.

        Args:
            turn (int): The current turn number.
            move_type (str): The move type ('explore' or 'exploit').
        """
        prompt = self.prompt_engineer.generate_prompt(turn, move_type)
        response, completion = self.llm_handler.call_llm(prompt)
<<<<<<< HEAD
        self.log, self._prompt_history, self.prompt_engineer = self.documentation_handler.document_response(
            completion,
            response,
            self.log,
            self._prompt_history,
            self.prompt_engineer
=======
        self._log, self._prompt_history, self.prompt_engineer = self.documentation_handler.document_response(
            completion, response, self._log, self._prompt_history, self.prompt_engineer
>>>>>>> 71924f59
        )


@use_case("Minimal implementation of a web API testing use case")
class SimpleWebAPIDocumentationUseCase(AutonomousAgentUseCase[SimpleWebAPIDocumentation]):
    """Use case for the SimpleWebAPIDocumentation agent."""

    pass<|MERGE_RESOLUTION|>--- conflicted
+++ resolved
@@ -163,17 +163,8 @@
         """
         prompt = self.prompt_engineer.generate_prompt(turn, move_type)
         response, completion = self.llm_handler.call_llm(prompt)
-<<<<<<< HEAD
         self.log, self._prompt_history, self.prompt_engineer = self.documentation_handler.document_response(
-            completion,
-            response,
-            self.log,
-            self._prompt_history,
-            self.prompt_engineer
-=======
-        self._log, self._prompt_history, self.prompt_engineer = self.documentation_handler.document_response(
-            completion, response, self._log, self._prompt_history, self.prompt_engineer
->>>>>>> 71924f59
+            completion, response, self.log, self._prompt_history, self.prompt_engineer
         )
 
 
