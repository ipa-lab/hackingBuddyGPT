--- conflicted
+++ resolved
@@ -40,16 +40,10 @@
         Returns:
             Any: The response from the LLM.
         """
-<<<<<<< HEAD
-
-        def call_model(prompt: List[Dict[str, Any]]) -> Any:
-            """ Helper function to make the API call. """
-=======
         print(f"Initial prompt length: {len(prompt)}")
 
         def call_model(prompt: List[Dict[str, Any]]) -> Any:
             """Helper function to avoid redundancy in making the API call."""
->>>>>>> ef8d85ea
             return self.llm.instructor.chat.completions.create_with_completion(
                 model=self.llm.model,
                 messages=prompt,
@@ -65,7 +59,6 @@
         except openai.BadRequestError as e:
             print(f'Error: {str(e)} - Adjusting prompt size and retrying.')
             try:
-<<<<<<< HEAD
                 adjusted_prompt = self.adjust_prompt_based_on_token(self.adjust_prompt(prompt))
                 return call_model(adjusted_prompt)
             except openai.BadRequestError as e:
@@ -76,34 +69,15 @@
                 for p in shortened_prompt:
                     print(p)
                 return call_model(shortened_prompt)
-=======
-                print(f"Error: {str(e)} - Adjusting prompt size and retrying.")
-                # Reduce prompt size; removing elements and logging this adjustment
-                return call_model(self.adjust_prompt_based_on_token(self.adjust_prompt(prompt)))
-            except openai.BadRequestError as e:
-                new_prompt = self.adjust_prompt_based_on_token(self.adjust_prompt(prompt, num_prompts=2))
-                print("New prompt:")
-                print(f"Len New prompt:{len(new_prompt)}")
-
-                for prompt in new_prompt:
-                    print(f"{prompt}")
-                return call_model(new_prompt)
->>>>>>> ef8d85ea
 
     def adjust_prompt(self, prompt: List[Dict[str, Any]], num_prompts: int = 5) -> List[Dict[str, Any]]:
         adjusted_prompt = prompt[len(prompt) - num_prompts - (len(prompt) % 2) : len(prompt)]
         if not isinstance(adjusted_prompt[0], dict):
             adjusted_prompt = prompt[len(prompt) - num_prompts - (len(prompt) % 2) - 1 : len(prompt)]
 
-<<<<<<< HEAD
-        #print(f'Adjusted prompt length: {len(adjusted_prompt)}')
-        #print(f'adjusted prompt:{adjusted_prompt}')
-        return adjusted_prompt
-=======
         print(f"Adjusted prompt length: {len(adjusted_prompt)}")
         print(f"adjusted prompt:{adjusted_prompt}")
         return prompt
->>>>>>> ef8d85ea
 
     def add_created_object(self, created_object: Any, object_type: str) -> None:
         """
@@ -143,10 +117,7 @@
                 else:
                     continue
 
-<<<<<<< HEAD
-=======
         print(f"tokens:{tokens}")
->>>>>>> ef8d85ea
         prompt.reverse()
         return prompt
 
